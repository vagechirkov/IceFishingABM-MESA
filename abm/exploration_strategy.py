import numpy as np
from sklearn.gaussian_process import GaussianProcessRegressor
from sklearn.gaussian_process.kernels import RBF

from .belief import generate_belief_mean_matrix


class ExplorationStrategy:
    """ Default exploration strategy class."""
    def __init__(self, grid_size: int = 100, ucb_beta=0.2, tau=0.01):
        self.grid_size = grid_size
        self.ucb_beta = ucb_beta
        self.softmax_tau = tau
        self.mesh = (
            np.array(np.meshgrid(range(self.grid_size), range(self.grid_size)))
            .reshape(2, -1)
            .T
        )
        self.mesh_indices = np.arange(0, self.mesh.shape[0])
        self.belief_softmax = np.random.uniform(0, 1, (self.grid_size, self.grid_size))
        self.belief_softmax /= np.sum(self.belief_softmax)  # Normalize the distribution
        self.other_agent_locs = np.empty((0, 2))
        self.destination = None

    def choose_destination(self, success_locs, failure_locs, other_agent_locs):
        """
        Select destination randomly
        """
        self._check_input(success_locs)
        self._check_input(failure_locs)
        self._check_input(other_agent_locs)
        self.other_agent_locs = other_agent_locs
        self.destination = self.mesh[
            np.random.choice(self.mesh_indices, p=self.belief_softmax.reshape(-1)), :
        ]
        return self.destination

    def _check_input(self, input_data):
        assert input_data.ndim == 2, "Input data must have shape (n data points, 2)"
        assert input_data.shape[1] == 2, "Input data must have shape (n data points, 2)"


class RandomWalkerExplorationStrategy(ExplorationStrategy):
<<<<<<< HEAD
    """
    Do doc string here explaining main parameters of the model
    """

    def __init__(
        self,
        mu: float = 1.5,
        dmin: float = 1.0,
        L: float = 10.0,
        alpha: float = 0.1,
        random_state: int = 0,
        **kwargs
    ):
=======

    
    """
    Implementation of a Lévy random walk model for simulating ice angler movement patterns.
    This model incorporates social cues and environmental factors to simulate realistic
    fishing site selection behavior.

    The Lévy walk is characterized by a power-law distribution of step lengths, which produces
    a combination of short, localized movements and occasional long-distance relocations.
    This pattern has been observed in many foraging animals and has been shown to be an
    efficient search strategy when resources are sparsely and randomly distributed.

    Mathematical Model:
    ------------------
    The probability density function P(d) of step lengths d follows:
        P(d) = C * d^(-μ)
    where:
        - C is the normalization constant
        - μ (mu) is the Lévy exponent
        - d is the step length

    The cumulative distribution function is used for generating random steps:
        F(d) = C * (d^(1-μ) - dmin^(1-μ))/(1-μ)
    
    Parameters:
    -----------
    mu : float, default=1.5
        The Lévy exponent (μ) controlling the power-law distribution of step lengths.
        - Values between 1 and 3 produce superdiffusive behavior
        - μ ≈ 2.0 corresponds to optimal foraging in 2D spaces
        - Lower values increase the frequency of long jumps
        - Higher values make movement more Brownian-like

    dmin : float, default=1.0
        Minimum step length in the spatial units of the simulation grid.
        - Acts as a lower cutoff for the power-law distribution
        - Prevents singularity at d=0
        - Should be set based on minimum meaningful movement distance

    L : float, default=10.0
        Maximum step length allowed in the spatial units of the simulation grid.
        - Acts as an upper cutoff for the power-law distribution
        - Should be set based on physical constraints of the environment
        - Prevents unrealistic jumps across the entire space

    alpha : float, default=0.1
        Social influence parameter controlling the strength of attraction to other anglers.
        - Range: [0,1] where:
            0 = no social influence (pure Lévy walk)
            1 = strongest social influence
        - Determines probability of being attracted to nearby occupied sites
        - Higher values increase clustering behavior

    random_state : int, default=0
        Seed for random number generator to ensure reproducibility.

    Attributes:
    -----------
    C : float
        Normalization constant calculated as:
        C = (1-μ)/((L^(1-μ)) - (dmin^(1-μ)))
        Ensures the probability distribution integrates to 1

    Methods:
    --------
    _levy_flight()
        Generates a single Lévy flight step based on the power-law distribution.
    
    _adjust_for_social_cue(current_pos, social_locations)
        Modifies movement based on locations of other angents within social range.

    choose_destination(social_locs, resource_locs, obstacle_locs, social_cue=True)
        Determines next destination considering environmental and social factors.

    Example:
    --------
    
    """
    def __init__(self, mu: float = 1.5, dmin: float = 1.0, L: float = 10.0,
                 alpha: float = 0.1, random_state: int = 0, **kwargs):
>>>>>>> 7da61466
        super().__init__(**kwargs)
        self.mu = mu  # Levy exponent
        self.dmin = dmin
        self.L = L
        self.C = (1 - self.mu) / (
            (self.L ** (1 - self.mu)) - (self.dmin ** (1 - self.mu))
        )
        self.alpha = alpha
        self.random_state = random_state

    def choose_destination(self, social_locs, catch_locs, loss_locs, social_cue=False):
        """
        Choose destination based on motion type (Brownian or Levy)
        """
        self._check_input(social_locs)
        self._check_input(catch_locs)
        self._check_input(loss_locs)
        self.destination = self._levy_flight()

        # Handle social cue if detected
        if social_cue:
            self.destination = self._adjust_for_social_cue(
                self.destination, social_locs
            )

        return self.destination

    def _levy_flight(self):
        """
        Sample a displacement distance using a Levy flight distribution and ensure
        the distance is within the given bounds (dmin and L).
        """
        # Sample from a uniform distribution
        u = np.random.uniform(0, 1)

        # Use inverse transform sampling to get d from P(d) = C d^(-mu)
        # Ensure the distance lies between dmin and L
        d = (
            (self.L ** (1 - self.mu) - self.dmin ** (1 - self.mu)) * u
            + self.dmin ** (1 - self.mu)
        ) ** (1 / (1 - self.mu))

        # Sample a random angle uniformly between 0 and 2π
        theta = np.random.uniform(0, 2 * np.pi)

        # Convert polar coordinates (d, θ) into Cartesian coordinates (dx, dy)
        dx = d * np.cos(theta)
        dy = d * np.sin(theta)

        # Assume current position is the center of the grid (grid_size / 2, grid_size / 2)
        current_pos = np.array([self.grid_size // 2, self.grid_size // 2])

        # Compute the new position and ensure it's within the grid boundaries

        new_position = np.clip(
            current_pos + np.array([dx, dy]), 0, self.grid_size - 1
        ).astype(int)

        return new_position

    def _adjust_for_social_cue(self, current_destination, social_locs):
        """
        Adjust destination based on social cues, if detected
        """
        if social_locs.size > 0:
            # Find the nearest social cue
            distances = np.linalg.norm(social_locs - current_destination, axis=1)
            nearest_social_loc = social_locs[np.argmin(distances)]

            # Compute probability to switch to the nearest social cue based on distance
            delta_d = distances.min()
            prob_social = np.exp(-self.alpha * delta_d)

            # With probability prob_social, move to the nearest social cue
            if np.random.rand() == prob_social:
                current_destination = nearest_social_loc

        return current_destination

    def _get_new_position(self, dx, dy):
        """
        Compute the new position from a displacement (dx, dy)
        """
        # Current position (we assume the walker starts from the center of the grid)
        current_position = np.array([self.grid_size // 2, self.grid_size // 2])

        # Calculate new position with periodic boundary conditions (wrap around the grid)
        new_x = (current_position[0] + dx) % self.grid_size
        new_y = (current_position[1] + dy) % self.grid_size

        return np.array([new_x, new_y])


class GPExplorationStrategy(ExplorationStrategy):
    def __init__(
        self,
        social_length_scale: float = 12,
        success_length_scale: float = 5,
        failure_length_scale: float = 5,
        w_social: float = 0.4,
        w_success: float = 0.3,
        w_failure: float = 0.3,
        random_state: int = 0,
        **kwargs
    ):
        super().__init__(**kwargs)
        # parameters for the Gaussian Process Regressors
        self.social_length_scale = social_length_scale
        self.success_length_scale = success_length_scale
        self.failure_length_scale = failure_length_scale
        self.w_social = w_social
        self.w_success = w_success
        self.w_failure = w_failure
        self.random_state = random_state

        # initialize Gaussian Process Regressors
        grid_shape = (self.grid_size, self.grid_size)
        # Social
        self.social_gpr = GaussianProcessRegressor(
            kernel=RBF(self.social_length_scale),
            random_state=self.random_state,
            optimizer=None,
        )
        self.social_feature_m = np.zeros(grid_shape)
        self.social_feature_std = np.zeros(grid_shape)
        # Success
        self.success_gpr = GaussianProcessRegressor(
            kernel=RBF(self.success_length_scale),
            random_state=self.random_state,
            optimizer=None,
        )
        self.success_feature_m = np.zeros(grid_shape)
        self.success_feature_std = np.zeros((self.grid_size, self.grid_size))
        # Failure
        self.failure_gpr = GaussianProcessRegressor(
            kernel=RBF(self.failure_length_scale),
            random_state=self.random_state,
            optimizer=None,
        )
        self.failure_feature_m = np.zeros(grid_shape)
        self.failure_feature_std = np.zeros(grid_shape)

        # initialize beliefs
        self.belief_ucb = None
        self.belief_m = np.zeros(grid_shape)
        self.belief_std = np.zeros(grid_shape)

    def _calculate_gp_feature(self, locations, gpr, grid_size):

        if locations.size == 0:
            feature_m = np.zeros((grid_size, grid_size))
            feature_std = np.zeros((grid_size, grid_size))
        else:
            gpr.fit(locations, np.ones(locations.shape[0]))
            feature_m, feature_std = generate_belief_mean_matrix(
                grid_size, gpr, return_std=True
            )
        return feature_m.T, feature_std.T

    def _compute_beliefs(self):
        self.belief_m = (
            self.w_social * self.social_feature_m
            + self.w_success * self.success_feature_m
            - self.w_failure * self.failure_feature_m
        )

        self.belief_std = np.sqrt(
            self.w_social**2 * self.social_feature_std**2
            + self.w_success**2 * self.success_feature_std**2
            + self.w_failure**2 * self.failure_feature_std**2
        )

        self.belief_ucb = self.belief_m + self.ucb_beta * self.belief_std

        self.belief_softmax = np.exp(self.belief_ucb / self.softmax_tau) / np.sum(
            np.exp(self.belief_ucb / self.softmax_tau)
        )

    def choose_destination(self, success_locs, failure_locs, other_agent_locs):
        """
        Choose exploration destination using the GP model
        :param success_locs: shape (n data points, 2), locations of successful sampling attempts
        :param failure_locs: shape (n data points, 2), locations of failed sampling attempts
        :param other_agent_locs: shape (n data points, 2), locations of other agents
        :return: destination (x, y)
        """
        # make sure all inputs are in the correct format
        self._check_input(success_locs)
        self._check_input(failure_locs)
        self._check_input(other_agent_locs)

        self.social_feature_m, self.social_feature_std = self._calculate_gp_feature(
            other_agent_locs, self.social_gpr, self.grid_size
        )

        self.success_feature_m, self.success_feature_std = self._calculate_gp_feature(
            success_locs, self.success_gpr, self.grid_size
        )

        self.failure_feature_m, self.failure_feature_std = self._calculate_gp_feature(
            failure_locs, self.failure_gpr, self.grid_size
        )

        self._compute_beliefs()

        self.destination = self.mesh[
            np.random.choice(self.mesh_indices, p=self.belief_softmax.reshape(-1)), :
        ]
        return self.destination<|MERGE_RESOLUTION|>--- conflicted
+++ resolved
@@ -1,21 +1,20 @@
 import numpy as np
-from sklearn.gaussian_process import GaussianProcessRegressor
+from sklearn.gaussian_process import GaussianProcessClassifier, GaussianProcessRegressor
 from sklearn.gaussian_process.kernels import RBF
-
 from .belief import generate_belief_mean_matrix
 
 
+### ALGORITHM 1: DEAFULT EXPLORATION STRATEGY
+
 class ExplorationStrategy:
-    """ Default exploration strategy class."""
-    def __init__(self, grid_size: int = 100, ucb_beta=0.2, tau=0.01):
+    def __init__(self,
+                 grid_size: int = 100,
+                 ucb_beta=0.2,
+                 tau=0.01):
         self.grid_size = grid_size
         self.ucb_beta = ucb_beta
         self.softmax_tau = tau
-        self.mesh = (
-            np.array(np.meshgrid(range(self.grid_size), range(self.grid_size)))
-            .reshape(2, -1)
-            .T
-        )
+        self.mesh = np.array(np.meshgrid(range(self.grid_size), range(self.grid_size))).reshape(2, -1).T
         self.mesh_indices = np.arange(0, self.mesh.shape[0])
         self.belief_softmax = np.random.uniform(0, 1, (self.grid_size, self.grid_size))
         self.belief_softmax /= np.sum(self.belief_softmax)  # Normalize the distribution
@@ -30,9 +29,7 @@
         self._check_input(failure_locs)
         self._check_input(other_agent_locs)
         self.other_agent_locs = other_agent_locs
-        self.destination = self.mesh[
-            np.random.choice(self.mesh_indices, p=self.belief_softmax.reshape(-1)), :
-        ]
+        self.destination = self.mesh[np.random.choice(self.mesh_indices, p=self.belief_softmax.reshape(-1)), :]
         return self.destination
 
     def _check_input(self, input_data):
@@ -40,22 +37,11 @@
         assert input_data.shape[1] == 2, "Input data must have shape (n data points, 2)"
 
 
+
+### ALGORITHM 2:  RANDOM WALKER EXPLORATION STRATEGY
+
+
 class RandomWalkerExplorationStrategy(ExplorationStrategy):
-<<<<<<< HEAD
-    """
-    Do doc string here explaining main parameters of the model
-    """
-
-    def __init__(
-        self,
-        mu: float = 1.5,
-        dmin: float = 1.0,
-        L: float = 10.0,
-        alpha: float = 0.1,
-        random_state: int = 0,
-        **kwargs
-    ):
-=======
 
     
     """
@@ -136,14 +122,11 @@
     """
     def __init__(self, mu: float = 1.5, dmin: float = 1.0, L: float = 10.0,
                  alpha: float = 0.1, random_state: int = 0, **kwargs):
->>>>>>> 7da61466
         super().__init__(**kwargs)
-        self.mu = mu  # Levy exponent
+        self.mu = mu                                                                                 # Levy exponent
         self.dmin = dmin
         self.L = L
-        self.C = (1 - self.mu) / (
-            (self.L ** (1 - self.mu)) - (self.dmin ** (1 - self.mu))
-        )
+        self.C = (1 - self.mu) / ((self.L ** (1 - self.mu)) - (self.dmin ** (1 - self.mu)))
         self.alpha = alpha
         self.random_state = random_state
 
@@ -155,13 +138,11 @@
         self._check_input(catch_locs)
         self._check_input(loss_locs)
         self.destination = self._levy_flight()
-
+        
         # Handle social cue if detected
         if social_cue:
-            self.destination = self._adjust_for_social_cue(
-                self.destination, social_locs
-            )
-
+            self.destination = self._adjust_for_social_cue(self.destination, social_locs)
+        
         return self.destination
 
     def _levy_flight(self):
@@ -171,14 +152,11 @@
         """
         # Sample from a uniform distribution
         u = np.random.uniform(0, 1)
-
+        
         # Use inverse transform sampling to get d from P(d) = C d^(-mu)
         # Ensure the distance lies between dmin and L
-        d = (
-            (self.L ** (1 - self.mu) - self.dmin ** (1 - self.mu)) * u
-            + self.dmin ** (1 - self.mu)
-        ) ** (1 / (1 - self.mu))
-
+        d = ((self.L**(1 - self.mu) - self.dmin**(1 - self.mu)) * u + self.dmin**(1 - self.mu))**(1 / (1 - self.mu))
+        
         # Sample a random angle uniformly between 0 and 2π
         theta = np.random.uniform(0, 2 * np.pi)
 
@@ -190,13 +168,11 @@
         current_pos = np.array([self.grid_size // 2, self.grid_size // 2])
 
         # Compute the new position and ensure it's within the grid boundaries
-
-        new_position = np.clip(
-            current_pos + np.array([dx, dy]), 0, self.grid_size - 1
-        ).astype(int)
+        
+        new_position = np.clip(current_pos + np.array([dx, dy]), 0, self.grid_size - 1).astype(int)
 
         return new_position
-
+    
     def _adjust_for_social_cue(self, current_destination, social_locs):
         """
         Adjust destination based on social cues, if detected
@@ -227,21 +203,19 @@
         new_x = (current_position[0] + dx) % self.grid_size
         new_y = (current_position[1] + dy) % self.grid_size
 
+        
+
         return np.array([new_x, new_y])
 
 
+
+###  ALGORITHM 3: GP EXPLORATION STRATEGY
+
+
 class GPExplorationStrategy(ExplorationStrategy):
-    def __init__(
-        self,
-        social_length_scale: float = 12,
-        success_length_scale: float = 5,
-        failure_length_scale: float = 5,
-        w_social: float = 0.4,
-        w_success: float = 0.3,
-        w_failure: float = 0.3,
-        random_state: int = 0,
-        **kwargs
-    ):
+    def __init__(self, social_length_scale: float = 12, success_length_scale: float = 5,
+                 failure_length_scale: float = 5, w_social: float = 0.4, w_success: float = 0.3, w_failure: float = 0.3,
+                 random_state: int = 0, **kwargs):
         super().__init__(**kwargs)
         # parameters for the Gaussian Process Regressors
         self.social_length_scale = social_length_scale
@@ -255,27 +229,18 @@
         # initialize Gaussian Process Regressors
         grid_shape = (self.grid_size, self.grid_size)
         # Social
-        self.social_gpr = GaussianProcessRegressor(
-            kernel=RBF(self.social_length_scale),
-            random_state=self.random_state,
-            optimizer=None,
-        )
+        self.social_gpr = GaussianProcessRegressor(kernel=RBF(self.social_length_scale),
+                                                   random_state=self.random_state, optimizer=None)
         self.social_feature_m = np.zeros(grid_shape)
         self.social_feature_std = np.zeros(grid_shape)
         # Success
-        self.success_gpr = GaussianProcessRegressor(
-            kernel=RBF(self.success_length_scale),
-            random_state=self.random_state,
-            optimizer=None,
-        )
+        self.success_gpr = GaussianProcessRegressor(kernel=RBF(self.success_length_scale),
+                                                    random_state=self.random_state, optimizer=None)
         self.success_feature_m = np.zeros(grid_shape)
         self.success_feature_std = np.zeros((self.grid_size, self.grid_size))
         # Failure
-        self.failure_gpr = GaussianProcessRegressor(
-            kernel=RBF(self.failure_length_scale),
-            random_state=self.random_state,
-            optimizer=None,
-        )
+        self.failure_gpr = GaussianProcessRegressor(kernel=RBF(self.failure_length_scale),
+                                                    random_state=self.random_state, optimizer=None)
         self.failure_feature_m = np.zeros(grid_shape)
         self.failure_feature_std = np.zeros(grid_shape)
 
@@ -291,29 +256,23 @@
             feature_std = np.zeros((grid_size, grid_size))
         else:
             gpr.fit(locations, np.ones(locations.shape[0]))
-            feature_m, feature_std = generate_belief_mean_matrix(
-                grid_size, gpr, return_std=True
-            )
+            feature_m, feature_std = generate_belief_mean_matrix(grid_size, gpr, return_std=True)
         return feature_m.T, feature_std.T
 
     def _compute_beliefs(self):
-        self.belief_m = (
-            self.w_social * self.social_feature_m
-            + self.w_success * self.success_feature_m
-            - self.w_failure * self.failure_feature_m
-        )
+        self.belief_m = self.w_social * self.social_feature_m + \
+                        self.w_success * self.success_feature_m - \
+                        self.w_failure * self.failure_feature_m
 
         self.belief_std = np.sqrt(
-            self.w_social**2 * self.social_feature_std**2
-            + self.w_success**2 * self.success_feature_std**2
-            + self.w_failure**2 * self.failure_feature_std**2
-        )
+            self.w_social ** 2 * self.social_feature_std ** 2 +
+            self.w_success ** 2 * self.success_feature_std ** 2 +
+            self.w_failure ** 2 * self.failure_feature_std ** 2)
 
         self.belief_ucb = self.belief_m + self.ucb_beta * self.belief_std
 
         self.belief_softmax = np.exp(self.belief_ucb / self.softmax_tau) / np.sum(
-            np.exp(self.belief_ucb / self.softmax_tau)
-        )
+            np.exp(self.belief_ucb / self.softmax_tau))
 
     def choose_destination(self, success_locs, failure_locs, other_agent_locs):
         """
@@ -329,20 +288,15 @@
         self._check_input(other_agent_locs)
 
         self.social_feature_m, self.social_feature_std = self._calculate_gp_feature(
-            other_agent_locs, self.social_gpr, self.grid_size
-        )
+            other_agent_locs, self.social_gpr, self.grid_size)
 
         self.success_feature_m, self.success_feature_std = self._calculate_gp_feature(
-            success_locs, self.success_gpr, self.grid_size
-        )
+            success_locs, self.success_gpr, self.grid_size)
 
         self.failure_feature_m, self.failure_feature_std = self._calculate_gp_feature(
-            failure_locs, self.failure_gpr, self.grid_size
-        )
+            failure_locs, self.failure_gpr, self.grid_size)
 
         self._compute_beliefs()
 
-        self.destination = self.mesh[
-            np.random.choice(self.mesh_indices, p=self.belief_softmax.reshape(-1)), :
-        ]
+        self.destination = self.mesh[np.random.choice(self.mesh_indices, p=self.belief_softmax.reshape(-1)), :]
         return self.destination