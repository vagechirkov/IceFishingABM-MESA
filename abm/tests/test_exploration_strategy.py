--- conflicted
+++ resolved
@@ -1,47 +1,7 @@
 import pytest
 import numpy as np
-from abm.exploration_strategy import (
-    ExplorationStrategy,
-    RandomWalkerExplorationStrategy,
-)
+from abm.exploration_strategy import ExplorationStrategy, RandomWalkerExplorationStrategy
 
-
-<<<<<<< HEAD
-class TestExplorationStrategy(unittest.TestCase):
-
-    def setUp(self):
-        np.random.seed(0)
-        self.strategy = ExplorationStrategy(grid_size=10)
-
-    def test_choose_destination_trivial(self):
-        # Basic test to ensure destination is within grid bounds
-        destination = self.strategy.choose_destination(
-            np.empty((0, 2)), np.empty((0, 2)), np.empty((0, 2))
-        )
-        x, y = destination
-        self.assertTrue(0 <= x < self.strategy.grid_size)
-        self.assertTrue(0 <= y < self.strategy.grid_size)
-
-    def test_choose_destination_probability_distribution(self):
-        # Check if belief_softmax is normalized and has the expected shape
-        self.assertAlmostEqual(np.sum(self.strategy.belief_softmax), 1.0, places=5)
-        self.assertEqual(
-            self.strategy.belief_softmax.shape,
-            (self.strategy.grid_size, self.strategy.grid_size),
-        )
-
-    def test_invalid_inputs(self):
-        # Verify that invalid input raises an assertion error
-        with self.assertRaises(AssertionError):
-            self.strategy.choose_destination(
-                np.array([1, 2]), np.empty((0, 2)), np.empty((0, 2))
-            )
-
-        with self.assertRaises(AssertionError):
-            self.strategy.choose_destination(
-                np.empty((0, 2)), np.array([[1, 2, 3]]), np.empty((0, 2))
-            )
-=======
 @pytest.fixture
 def exploration_strategy():
     np.random.seed(0)
@@ -59,63 +19,12 @@
     x, y = destination
     assert 0 <= x < exploration_strategy.grid_size
     assert 0 <= y < exploration_strategy.grid_size
->>>>>>> 7da61466
 
 def test_choose_destination_probability_distribution(exploration_strategy):
     # Check if belief_softmax is normalized and has the expected shape
     assert np.isclose(np.sum(exploration_strategy.belief_softmax), 1.0, atol=1e-5)
     assert exploration_strategy.belief_softmax.shape == (exploration_strategy.grid_size, exploration_strategy.grid_size)
 
-<<<<<<< HEAD
-class TestRandomWalkerExplorationStrategy(unittest.TestCase):
-
-    def setUp(self):
-        np.random.seed(0)
-        self.random_walker = RandomWalkerExplorationStrategy(
-            grid_size=10, mu=1.5, dmin=1.0, L=5.0, alpha=0.1
-        )
-
-    def test_levy_flight_trivial(self):
-        # Ensure destination is within grid bounds
-        destination = self.random_walker._levy_flight()
-        x, y = destination
-        self.assertTrue(0 <= x < self.random_walker.grid_size)
-        self.assertTrue(0 <= y < self.random_walker.grid_size)
-
-    def test_levy_flight_specific_values(self):
-        # Use a specific random seed to check for expected output
-        np.random.seed(1)  # Seed for reproducibility
-        destination = self.random_walker._levy_flight()
-        # print(destination)
-        expected_destination = np.array(
-            [4, 3]
-        )  # Expected values with this seed and parameters
-        np.testing.assert_array_equal(destination, expected_destination)
-
-    def test_adjust_for_social_cue(self):
-        # Test with a social cue close to the walker to see if it adjusts
-        social_locs = np.array([[5, 5], [1, 1]])
-        np.random.seed(1)  # For consistency in randomness
-        adjusted_destination = self.random_walker._adjust_for_social_cue(
-            np.array([4, 4]), social_locs
-        )
-
-        # Check if it switched to the nearest social cue
-        self.assertTrue(
-            np.array_equal(adjusted_destination, [5, 5])
-            or np.array_equal(adjusted_destination, [4, 4])
-        )
-
-    def test_destination_with_social_cue(self):
-        # Test if the walker selects a destination considering social cues
-        social_locs = np.array([[3, 3], [7, 7]])
-        destination = self.random_walker.choose_destination(
-            social_locs, np.empty((0, 2)), np.empty((0, 2)), social_cue=True
-        )
-        x, y = destination
-        self.assertTrue(0 <= x < self.random_walker.grid_size)
-        self.assertTrue(0 <= y < self.random_walker.grid_size)
-=======
 def test_invalid_inputs(exploration_strategy):
     # Verify that invalid input raises an assertion error
     with pytest.raises(AssertionError):
@@ -131,7 +40,6 @@
     x, y = destination
     assert 0 <= x < random_walker.grid_size
     assert 0 <= y < random_walker.grid_size
->>>>>>> 7da61466
 
 def test_levy_flight_specific_values():
     # Use a specific random seed to check for expected output
@@ -164,14 +72,9 @@
     assert 0 <= x < random_walker.grid_size
     assert 0 <= y < random_walker.grid_size
 
-<<<<<<< HEAD
-if __name__ == "__main__":
-    unittest.main()
-=======
 def test_get_new_position(random_walker):
     # Check new position calculation with wrapping around the grid
     dx, dy = 3, 3
     new_position = random_walker._get_new_position(dx, dy)
     expected_position = np.array([8, 8])  # Assuming center start in a 10x10 grid
-    np.testing.assert_array_equal(new_position, expected_position)
->>>>>>> 7da61466
+    np.testing.assert_array_equal(new_position, expected_position)